<<<<<<< HEAD
﻿<?xml version="1.0" encoding="utf-8"?>
<Project ToolsVersion="4.0" xmlns="http://schemas.microsoft.com/developer/msbuild/2003">
  <ItemGroup>
    <ClCompile Include="$(ProjectDir)..\..\src\VorbisDependencies.c">
      <Filter>src\deps</Filter>
    </ClCompile>
    <ClCompile Include="$(ProjectDir)..\..\src\OpusDependencies.c">
      <Filter>src\deps</Filter>
    </ClCompile>
    <ClCompile Include="$(ProjectDir)..\..\src\AudioDecoder.cpp">
      <Filter>src</Filter>
    </ClCompile>
    <ClCompile Include="$(ProjectDir)..\..\src\FlacDecoder.cpp">
      <Filter>src</Filter>
    </ClCompile>
    <ClCompile Include="$(ProjectDir)..\..\src\VorbisDecoder.cpp">
      <Filter>src</Filter>
    </ClCompile>
    <ClCompile Include="$(ProjectDir)..\..\src\WavDecoder.cpp">
      <Filter>src</Filter>
    </ClCompile>
    <ClCompile Include="$(ProjectDir)..\..\src\WavPackDecoder.cpp">
      <Filter>src</Filter>
    </ClCompile>
    <ClCompile Include="$(ProjectDir)..\..\src\WavEncoder.cpp">
      <Filter>src</Filter>
    </ClCompile>
    <ClCompile Include="$(ProjectDir)..\..\src\OpusDecoder.cpp">
      <Filter>src</Filter>
    </ClCompile>
    <ClCompile Include="$(ProjectDir)..\..\src\Common.cpp">
      <Filter>src</Filter>
    </ClCompile>
    <ClCompile Include="$(ProjectDir)..\..\src\RiffUtils.cpp">
      <Filter>src</Filter>
    </ClCompile>
    <ClCompile Include="$(ProjectDir)..\..\src\FlacDependencies.c">
      <Filter>src\deps</Filter>
    </ClCompile>
    <ClCompile Include="..\..\src\MusepackDependencies.c">
      <Filter>src\deps</Filter>
    </ClCompile>
    <ClCompile Include="..\..\src\MusepackDecoder.cpp">
      <Filter>src</Filter>
    </ClCompile>
    <ClCompile Include="..\..\src\WavPackDependencies.c">
      <Filter>src\deps</Filter>
    </ClCompile>
    <ClCompile Include="..\..\src\ModplugDependencies.cpp">
      <Filter>src\deps</Filter>
    </ClCompile>
    <ClCompile Include="..\..\src\ModplugDecoder.cpp">
      <Filter>src</Filter>
    </ClCompile>
  </ItemGroup>
  <ItemGroup>
    <ClInclude Include="$(ProjectDir)..\..\include\libnyquist\OpusDecoder.h">
      <Filter>src</Filter>
    </ClInclude>
    <ClInclude Include="$(ProjectDir)..\..\include\libnyquist\AudioDecoder.h">
      <Filter>include</Filter>
    </ClInclude>
    <ClInclude Include="$(ProjectDir)..\..\include\libnyquist\Common.h">
      <Filter>include</Filter>
    </ClInclude>
    <ClInclude Include="$(ProjectDir)..\..\include\libnyquist\FlacDecoder.h">
      <Filter>include</Filter>
    </ClInclude>
    <ClInclude Include="$(ProjectDir)..\..\include\libnyquist\VorbisDecoder.h">
      <Filter>include</Filter>
    </ClInclude>
    <ClInclude Include="$(ProjectDir)..\..\include\libnyquist\WavDecoder.h">
      <Filter>include</Filter>
    </ClInclude>
    <ClInclude Include="$(ProjectDir)..\..\include\libnyquist\WavEncoder.h">
      <Filter>include</Filter>
    </ClInclude>
    <ClInclude Include="$(ProjectDir)..\..\include\libnyquist\WavPackDecoder.h">
      <Filter>include</Filter>
    </ClInclude>
    <ClInclude Include="$(ProjectDir)..\..\include\libnyquist\PostProcess.h">
      <Filter>include\util</Filter>
    </ClInclude>
    <ClInclude Include="$(ProjectDir)..\..\include\libnyquist\Dither.h">
      <Filter>include\util</Filter>
    </ClInclude>
    <ClInclude Include="$(ProjectDir)..\..\include\libnyquist\RiffUtils.h">
      <Filter>include\util</Filter>
    </ClInclude>
    <ClInclude Include="..\..\include\libnyquist\MusepackDecoder.h">
      <Filter>include</Filter>
    </ClInclude>
    <ClInclude Include="..\..\include\libnyquist\IMA4Util.h">
      <Filter>include\util</Filter>
    </ClInclude>
  </ItemGroup>
  <ItemGroup>
    <Filter Include="include">
      <UniqueIdentifier>{f4ea8340-b8ea-4a42-bafb-6cb461e7a2f3}</UniqueIdentifier>
    </Filter>
    <Filter Include="src">
      <UniqueIdentifier>{a18b19d5-5cd3-49fc-beec-ed17d8e81d6b}</UniqueIdentifier>
    </Filter>
    <Filter Include="include\util">
      <UniqueIdentifier>{f27e7823-c56c-4e03-af63-2ef0b1e83cbd}</UniqueIdentifier>
    </Filter>
    <Filter Include="src\deps">
      <UniqueIdentifier>{d839471f-71d1-471e-95e0-c33af9bb64bc}</UniqueIdentifier>
    </Filter>
  </ItemGroup>
=======
﻿<?xml version="1.0" encoding="utf-8"?>
<Project ToolsVersion="4.0" xmlns="http://schemas.microsoft.com/developer/msbuild/2003">
  <ItemGroup>
    <ClCompile Include="$(ProjectDir)..\..\src\VorbisDependencies.c">
      <Filter>src\deps</Filter>
    </ClCompile>
    <ClCompile Include="$(ProjectDir)..\..\src\OpusDependencies.c">
      <Filter>src\deps</Filter>
    </ClCompile>
    <ClCompile Include="$(ProjectDir)..\..\src\AudioDecoder.cpp">
      <Filter>src</Filter>
    </ClCompile>
    <ClCompile Include="$(ProjectDir)..\..\src\CafDecoder.cpp">
      <Filter>src</Filter>
    </ClCompile>
    <ClCompile Include="$(ProjectDir)..\..\src\FlacDecoder.cpp">
      <Filter>src</Filter>
    </ClCompile>
    <ClCompile Include="$(ProjectDir)..\..\src\VorbisDecoder.cpp">
      <Filter>src</Filter>
    </ClCompile>
    <ClCompile Include="$(ProjectDir)..\..\src\WavDecoder.cpp">
      <Filter>src</Filter>
    </ClCompile>
    <ClCompile Include="$(ProjectDir)..\..\src\WavPackDecoder.cpp">
      <Filter>src</Filter>
    </ClCompile>
    <ClCompile Include="$(ProjectDir)..\..\src\WavEncoder.cpp">
      <Filter>src</Filter>
    </ClCompile>
    <ClCompile Include="$(ProjectDir)..\..\src\OpusDecoder.cpp">
      <Filter>src</Filter>
    </ClCompile>
    <ClCompile Include="$(ProjectDir)..\..\src\Common.cpp">
      <Filter>src</Filter>
    </ClCompile>
    <ClCompile Include="$(ProjectDir)..\..\src\RiffUtils.cpp">
      <Filter>src</Filter>
    </ClCompile>
    <ClCompile Include="$(ProjectDir)..\..\src\FlacDependencies.c">
      <Filter>src\deps</Filter>
    </ClCompile>
    <ClCompile Include="..\..\src\MusepackDependencies.c">
      <Filter>src\deps</Filter>
    </ClCompile>
    <ClCompile Include="..\..\src\MusepackDecoder.cpp">
      <Filter>src</Filter>
    </ClCompile>
    <ClCompile Include="..\..\src\ModplugDependencies.cpp">
      <Filter>src\deps</Filter>
    </ClCompile>
    <ClCompile Include="..\..\src\ModplugDecoder.cpp">
      <Filter>src</Filter>
    </ClCompile>
    <ClCompile Include="..\..\third_party\wavpack\src\entropy_utils.c">
      <Filter>src\deps\WavpackDependencies</Filter>
    </ClCompile>
    <ClCompile Include="..\..\third_party\wavpack\src\decorr_utils.c">
      <Filter>src\deps\WavpackDependencies</Filter>
    </ClCompile>
    <ClCompile Include="..\..\third_party\wavpack\src\open_legacy.c">
      <Filter>src\deps\WavpackDependencies</Filter>
    </ClCompile>
    <ClCompile Include="..\..\third_party\wavpack\src\open_filename.c">
      <Filter>src\deps\WavpackDependencies</Filter>
    </ClCompile>
    <ClCompile Include="..\..\third_party\wavpack\src\extra2.c">
      <Filter>src\deps\WavpackDependencies</Filter>
    </ClCompile>
    <ClCompile Include="..\..\third_party\wavpack\src\extra1.c">
      <Filter>src\deps\WavpackDependencies</Filter>
    </ClCompile>
    <ClCompile Include="..\..\third_party\wavpack\src\common_utils.c">
      <Filter>src\deps\WavpackDependencies</Filter>
    </ClCompile>
    <ClCompile Include="..\..\third_party\wavpack\src\open_utils.c">
      <Filter>src\deps\WavpackDependencies</Filter>
    </ClCompile>
    <ClCompile Include="..\..\third_party\wavpack\src\open_raw.c">
      <Filter>src\deps\WavpackDependencies</Filter>
    </ClCompile>
    <ClCompile Include="..\..\third_party\wavpack\src\pack.c">
      <Filter>src\deps\WavpackDependencies</Filter>
    </ClCompile>
    <ClCompile Include="..\..\third_party\wavpack\src\pack_dns.c">
      <Filter>src\deps\WavpackDependencies</Filter>
    </ClCompile>
    <ClCompile Include="..\..\third_party\wavpack\src\pack_floats.c">
      <Filter>src\deps\WavpackDependencies</Filter>
    </ClCompile>
    <ClCompile Include="..\..\third_party\wavpack\src\pack_dsd.c">
      <Filter>src\deps\WavpackDependencies</Filter>
    </ClCompile>
    <ClCompile Include="..\..\third_party\wavpack\src\pack_utils.c">
      <Filter>src\deps\WavpackDependencies</Filter>
    </ClCompile>
    <ClCompile Include="..\..\third_party\wavpack\src\read_words.c">
      <Filter>src\deps\WavpackDependencies</Filter>
    </ClCompile>
    <ClCompile Include="..\..\third_party\wavpack\src\tags.c">
      <Filter>src\deps\WavpackDependencies</Filter>
    </ClCompile>
    <ClCompile Include="..\..\third_party\wavpack\src\unpack.c">
      <Filter>src\deps\WavpackDependencies</Filter>
    </ClCompile>
    <ClCompile Include="..\..\third_party\wavpack\src\unpack_dsd.c">
      <Filter>src\deps\WavpackDependencies</Filter>
    </ClCompile>
    <ClCompile Include="..\..\third_party\wavpack\src\unpack_floats.c">
      <Filter>src\deps\WavpackDependencies</Filter>
    </ClCompile>
    <ClCompile Include="..\..\third_party\wavpack\src\tag_utils.c">
      <Filter>src\deps\WavpackDependencies</Filter>
    </ClCompile>
    <ClCompile Include="..\..\third_party\wavpack\src\unpack_seek.c">
      <Filter>src\deps\WavpackDependencies</Filter>
    </ClCompile>
    <ClCompile Include="..\..\third_party\wavpack\src\unpack_utils.c">
      <Filter>src\deps\WavpackDependencies</Filter>
    </ClCompile>
    <ClCompile Include="..\..\third_party\wavpack\src\unpack3.c">
      <Filter>src\deps\WavpackDependencies</Filter>
    </ClCompile>
    <ClCompile Include="..\..\third_party\wavpack\src\unpack3_open.c">
      <Filter>src\deps\WavpackDependencies</Filter>
    </ClCompile>
    <ClCompile Include="..\..\third_party\wavpack\src\unpack3_seek.c">
      <Filter>src\deps\WavpackDependencies</Filter>
    </ClCompile>
    <ClCompile Include="..\..\third_party\wavpack\src\write_words.c">
      <Filter>src\deps\WavpackDependencies</Filter>
    </ClCompile>
  </ItemGroup>
  <ItemGroup>
    <ClInclude Include="$(ProjectDir)..\..\include\libnyquist\OpusDecoder.h">
      <Filter>src</Filter>
    </ClInclude>
    <ClInclude Include="$(ProjectDir)..\..\include\libnyquist\AudioDecoder.h">
      <Filter>include</Filter>
    </ClInclude>
    <ClInclude Include="$(ProjectDir)..\..\include\libnyquist\CafDecoder.h">
      <Filter>include</Filter>
    </ClInclude>
    <ClInclude Include="$(ProjectDir)..\..\include\libnyquist\Common.h">
      <Filter>include</Filter>
    </ClInclude>
    <ClInclude Include="$(ProjectDir)..\..\include\libnyquist\FlacDecoder.h">
      <Filter>include</Filter>
    </ClInclude>
    <ClInclude Include="$(ProjectDir)..\..\include\libnyquist\VorbisDecoder.h">
      <Filter>include</Filter>
    </ClInclude>
    <ClInclude Include="$(ProjectDir)..\..\include\libnyquist\WavDecoder.h">
      <Filter>include</Filter>
    </ClInclude>
    <ClInclude Include="$(ProjectDir)..\..\include\libnyquist\WavEncoder.h">
      <Filter>include</Filter>
    </ClInclude>
    <ClInclude Include="$(ProjectDir)..\..\include\libnyquist\WavPackDecoder.h">
      <Filter>include</Filter>
    </ClInclude>
    <ClInclude Include="$(ProjectDir)..\..\include\libnyquist\PostProcess.h">
      <Filter>include\util</Filter>
    </ClInclude>
    <ClInclude Include="$(ProjectDir)..\..\include\libnyquist\Dither.h">
      <Filter>include\util</Filter>
    </ClInclude>
    <ClInclude Include="$(ProjectDir)..\..\include\libnyquist\RiffUtils.h">
      <Filter>include\util</Filter>
    </ClInclude>
    <ClInclude Include="..\..\include\libnyquist\MusepackDecoder.h">
      <Filter>include</Filter>
    </ClInclude>
    <ClInclude Include="..\..\include\libnyquist\IMA4Util.h">
      <Filter>include\util</Filter>
    </ClInclude>
  </ItemGroup>
  <ItemGroup>
    <Filter Include="include">
      <UniqueIdentifier>{f4ea8340-b8ea-4a42-bafb-6cb461e7a2f3}</UniqueIdentifier>
    </Filter>
    <Filter Include="src">
      <UniqueIdentifier>{a18b19d5-5cd3-49fc-beec-ed17d8e81d6b}</UniqueIdentifier>
    </Filter>
    <Filter Include="include\util">
      <UniqueIdentifier>{f27e7823-c56c-4e03-af63-2ef0b1e83cbd}</UniqueIdentifier>
    </Filter>
    <Filter Include="src\deps">
      <UniqueIdentifier>{d839471f-71d1-471e-95e0-c33af9bb64bc}</UniqueIdentifier>
    </Filter>
    <Filter Include="src\deps\WavpackDependencies">
      <UniqueIdentifier>{4ed41d64-0c09-4382-8ee9-70aad6043650}</UniqueIdentifier>
    </Filter>
  </ItemGroup>
>>>>>>> b6ad5b49
</Project><|MERGE_RESOLUTION|>--- conflicted
+++ resolved
@@ -1,4 +1,3 @@
-<<<<<<< HEAD
 ﻿<?xml version="1.0" encoding="utf-8"?>
 <Project ToolsVersion="4.0" xmlns="http://schemas.microsoft.com/developer/msbuild/2003">
   <ItemGroup>
@@ -9,120 +8,6 @@
       <Filter>src\deps</Filter>
     </ClCompile>
     <ClCompile Include="$(ProjectDir)..\..\src\AudioDecoder.cpp">
-      <Filter>src</Filter>
-    </ClCompile>
-    <ClCompile Include="$(ProjectDir)..\..\src\FlacDecoder.cpp">
-      <Filter>src</Filter>
-    </ClCompile>
-    <ClCompile Include="$(ProjectDir)..\..\src\VorbisDecoder.cpp">
-      <Filter>src</Filter>
-    </ClCompile>
-    <ClCompile Include="$(ProjectDir)..\..\src\WavDecoder.cpp">
-      <Filter>src</Filter>
-    </ClCompile>
-    <ClCompile Include="$(ProjectDir)..\..\src\WavPackDecoder.cpp">
-      <Filter>src</Filter>
-    </ClCompile>
-    <ClCompile Include="$(ProjectDir)..\..\src\WavEncoder.cpp">
-      <Filter>src</Filter>
-    </ClCompile>
-    <ClCompile Include="$(ProjectDir)..\..\src\OpusDecoder.cpp">
-      <Filter>src</Filter>
-    </ClCompile>
-    <ClCompile Include="$(ProjectDir)..\..\src\Common.cpp">
-      <Filter>src</Filter>
-    </ClCompile>
-    <ClCompile Include="$(ProjectDir)..\..\src\RiffUtils.cpp">
-      <Filter>src</Filter>
-    </ClCompile>
-    <ClCompile Include="$(ProjectDir)..\..\src\FlacDependencies.c">
-      <Filter>src\deps</Filter>
-    </ClCompile>
-    <ClCompile Include="..\..\src\MusepackDependencies.c">
-      <Filter>src\deps</Filter>
-    </ClCompile>
-    <ClCompile Include="..\..\src\MusepackDecoder.cpp">
-      <Filter>src</Filter>
-    </ClCompile>
-    <ClCompile Include="..\..\src\WavPackDependencies.c">
-      <Filter>src\deps</Filter>
-    </ClCompile>
-    <ClCompile Include="..\..\src\ModplugDependencies.cpp">
-      <Filter>src\deps</Filter>
-    </ClCompile>
-    <ClCompile Include="..\..\src\ModplugDecoder.cpp">
-      <Filter>src</Filter>
-    </ClCompile>
-  </ItemGroup>
-  <ItemGroup>
-    <ClInclude Include="$(ProjectDir)..\..\include\libnyquist\OpusDecoder.h">
-      <Filter>src</Filter>
-    </ClInclude>
-    <ClInclude Include="$(ProjectDir)..\..\include\libnyquist\AudioDecoder.h">
-      <Filter>include</Filter>
-    </ClInclude>
-    <ClInclude Include="$(ProjectDir)..\..\include\libnyquist\Common.h">
-      <Filter>include</Filter>
-    </ClInclude>
-    <ClInclude Include="$(ProjectDir)..\..\include\libnyquist\FlacDecoder.h">
-      <Filter>include</Filter>
-    </ClInclude>
-    <ClInclude Include="$(ProjectDir)..\..\include\libnyquist\VorbisDecoder.h">
-      <Filter>include</Filter>
-    </ClInclude>
-    <ClInclude Include="$(ProjectDir)..\..\include\libnyquist\WavDecoder.h">
-      <Filter>include</Filter>
-    </ClInclude>
-    <ClInclude Include="$(ProjectDir)..\..\include\libnyquist\WavEncoder.h">
-      <Filter>include</Filter>
-    </ClInclude>
-    <ClInclude Include="$(ProjectDir)..\..\include\libnyquist\WavPackDecoder.h">
-      <Filter>include</Filter>
-    </ClInclude>
-    <ClInclude Include="$(ProjectDir)..\..\include\libnyquist\PostProcess.h">
-      <Filter>include\util</Filter>
-    </ClInclude>
-    <ClInclude Include="$(ProjectDir)..\..\include\libnyquist\Dither.h">
-      <Filter>include\util</Filter>
-    </ClInclude>
-    <ClInclude Include="$(ProjectDir)..\..\include\libnyquist\RiffUtils.h">
-      <Filter>include\util</Filter>
-    </ClInclude>
-    <ClInclude Include="..\..\include\libnyquist\MusepackDecoder.h">
-      <Filter>include</Filter>
-    </ClInclude>
-    <ClInclude Include="..\..\include\libnyquist\IMA4Util.h">
-      <Filter>include\util</Filter>
-    </ClInclude>
-  </ItemGroup>
-  <ItemGroup>
-    <Filter Include="include">
-      <UniqueIdentifier>{f4ea8340-b8ea-4a42-bafb-6cb461e7a2f3}</UniqueIdentifier>
-    </Filter>
-    <Filter Include="src">
-      <UniqueIdentifier>{a18b19d5-5cd3-49fc-beec-ed17d8e81d6b}</UniqueIdentifier>
-    </Filter>
-    <Filter Include="include\util">
-      <UniqueIdentifier>{f27e7823-c56c-4e03-af63-2ef0b1e83cbd}</UniqueIdentifier>
-    </Filter>
-    <Filter Include="src\deps">
-      <UniqueIdentifier>{d839471f-71d1-471e-95e0-c33af9bb64bc}</UniqueIdentifier>
-    </Filter>
-  </ItemGroup>
-=======
-﻿<?xml version="1.0" encoding="utf-8"?>
-<Project ToolsVersion="4.0" xmlns="http://schemas.microsoft.com/developer/msbuild/2003">
-  <ItemGroup>
-    <ClCompile Include="$(ProjectDir)..\..\src\VorbisDependencies.c">
-      <Filter>src\deps</Filter>
-    </ClCompile>
-    <ClCompile Include="$(ProjectDir)..\..\src\OpusDependencies.c">
-      <Filter>src\deps</Filter>
-    </ClCompile>
-    <ClCompile Include="$(ProjectDir)..\..\src\AudioDecoder.cpp">
-      <Filter>src</Filter>
-    </ClCompile>
-    <ClCompile Include="$(ProjectDir)..\..\src\CafDecoder.cpp">
       <Filter>src</Filter>
     </ClCompile>
     <ClCompile Include="$(ProjectDir)..\..\src\FlacDecoder.cpp">
@@ -244,13 +129,7 @@
     </ClCompile>
   </ItemGroup>
   <ItemGroup>
-    <ClInclude Include="$(ProjectDir)..\..\include\libnyquist\OpusDecoder.h">
-      <Filter>src</Filter>
-    </ClInclude>
     <ClInclude Include="$(ProjectDir)..\..\include\libnyquist\AudioDecoder.h">
-      <Filter>include</Filter>
-    </ClInclude>
-    <ClInclude Include="$(ProjectDir)..\..\include\libnyquist\CafDecoder.h">
       <Filter>include</Filter>
     </ClInclude>
     <ClInclude Include="$(ProjectDir)..\..\include\libnyquist\Common.h">
@@ -286,6 +165,9 @@
     <ClInclude Include="..\..\include\libnyquist\IMA4Util.h">
       <Filter>include\util</Filter>
     </ClInclude>
+    <ClInclude Include="$(ProjectDir)..\..\include\libnyquist\OpusDecoder.h">
+      <Filter>include</Filter>
+    </ClInclude>
   </ItemGroup>
   <ItemGroup>
     <Filter Include="include">
@@ -304,5 +186,4 @@
       <UniqueIdentifier>{4ed41d64-0c09-4382-8ee9-70aad6043650}</UniqueIdentifier>
     </Filter>
   </ItemGroup>
->>>>>>> b6ad5b49
 </Project>